# Aim Assistance
![downloads](https://img.shields.io/github/downloads/n3roo/aimassistancemod/total.svg)
![issues](https://img.shields.io/github/issues/n3roo/aimassistancemod.svg)
![release](https://img.shields.io/github/release/n3roo/aimassistancemod.svg)

A minecraft mod that helps aiming (at mods, blocks, but not players). Made for newbies or disabled players with difficulties to aim in general.

<<<<<<< HEAD
![aim mobs demo](.github/images/aim_mobs.gif)

![aim blocks demo](.github/images/aim_blocks.gif)
=======
![screenshot](.github/images/screenshot.png)
>>>>>>> f1850cec

## Disclamer

**The mod has been designed to simplify the gameplay of people with disabilities**.

If you play online, make sure that the server allows the use of this mod. It won't work on
other players anyway, so it won't give you a PvP advantage. Also, the server owner can easily
blacklist this mod by blacklisting its id ("aimassistancemod"). I am not responsible for any
misuse of this mod.

## Contributing
Don't hesitate to contribute. Even if it's your first time, it's never too late to learn!

If you want to contribute, make sure to:
- Try to follow the [Google Java Style Guide](https://google.github.io/styleguide/javaguide.html), but the column limit is 120 and not 100.
- Make sure that your commits are clear enough to understand what changed
I will most likely accept your pull request even if it's just a typo fix! :)

## Credits & Acknowledgements

- [@N3ROO](https://github.com/N3ROO)  - *Main developer*<|MERGE_RESOLUTION|>--- conflicted
+++ resolved
@@ -5,13 +5,9 @@
 
 A minecraft mod that helps aiming (at mods, blocks, but not players). Made for newbies or disabled players with difficulties to aim in general.
 
-<<<<<<< HEAD
 ![aim mobs demo](.github/images/aim_mobs.gif)
 
 ![aim blocks demo](.github/images/aim_blocks.gif)
-=======
-![screenshot](.github/images/screenshot.png)
->>>>>>> f1850cec
 
 ## Disclamer
 
